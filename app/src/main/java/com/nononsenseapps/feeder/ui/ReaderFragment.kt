package com.nononsenseapps.feeder.ui

import android.content.Context
import android.content.Intent
import android.os.Build
import android.os.Bundle
import android.view.LayoutInflater
import android.view.Menu
import android.view.MenuInflater
import android.view.MenuItem
import android.view.View
import android.view.ViewGroup
import android.widget.TextView
import androidx.core.text.BidiFormatter
import androidx.fragment.app.Fragment
import androidx.lifecycle.lifecycleScope
import androidx.navigation.fragment.findNavController
import com.nononsenseapps.feeder.R
import com.nononsenseapps.feeder.base.KodeinAwareFragment
import com.nononsenseapps.feeder.db.room.FeedItemWithFeed
import com.nononsenseapps.feeder.db.room.ID_UNSET
import com.nononsenseapps.feeder.model.FeedItemViewModel
import com.nononsenseapps.feeder.model.cancelNotification
import com.nononsenseapps.feeder.model.maxImageSize
import com.nononsenseapps.feeder.ui.text.toSpannedWithNoImages
import com.nononsenseapps.feeder.util.PREF_VAL_OPEN_WITH_WEBVIEW
import com.nononsenseapps.feeder.util.Prefs
import com.nononsenseapps.feeder.util.TabletUtils
import com.nononsenseapps.feeder.util.bundle
import com.nononsenseapps.feeder.util.openLinkInBrowser
import kotlinx.coroutines.FlowPreview
import kotlinx.coroutines.launch
import org.kodein.di.Kodein
import org.kodein.di.android.x.closestKodein
import org.kodein.di.generic.instance
import org.threeten.bp.format.DateTimeFormatter
import org.threeten.bp.format.FormatStyle
import java.io.StringReader
import java.util.*

const val ARG_TITLE = "title"
const val ARG_CUSTOMTITLE = "customtitle"
const val ARG_LINK = "link"
const val ARG_ENCLOSURE = "enclosure"
const val ARG_IMAGEURL = "imageUrl"
const val ARG_ID = "dbid"
const val ARG_AUTHOR = "author"
const val ARG_DATE = "date"

@FlowPreview
class ReaderFragment : KodeinAwareFragment() {
    private val dateTimeFormat =
            DateTimeFormatter.ofLocalizedDateTime(FormatStyle.FULL, FormatStyle.SHORT)
                    .withLocale(Locale.getDefault())

    private var _id: Long = ID_UNSET
    // All content contained in RssItem
    private var rssItem: FeedItemWithFeed? = null
    private lateinit var titleTextView: TextView

    private val viewModel: FeedItemViewModel by instance(arg = this)

    override fun onCreate(savedInstanceState: Bundle?) {
        super.onCreate(savedInstanceState)

        arguments?.let { arguments ->
            _id = arguments.getLong(ARG_ID, ID_UNSET)
        }

        if (_id > ID_UNSET) {
            val itemId = _id
            val appContext = context?.applicationContext
            appContext?.let {
                lifecycleScope.launchWhenResumed {
                    viewModel.markAsReadAndNotified(_id)
                    cancelNotification(it, itemId)
                }
            }
        }

        setHasOptionsMenu(true)
    }

    override fun onCreateView(inflater: LayoutInflater, container: ViewGroup?,
                              savedInstanceState: Bundle?): View? {
        // Inflate the layout for this fragment
        val theLayout = if (TabletUtils.isTablet(activity)) {
            R.layout.fragment_reader_tablet
        } else {
            R.layout.fragment_reader
        }
        val rootView = inflater.inflate(theLayout, container, false)

        titleTextView = rootView.findViewById(R.id.story_title)
        val bodyTextView = rootView.findViewById<TextView>(R.id.story_body)
        val authorTextView = rootView.findViewById<TextView>(R.id.story_author)
        val feedTitleTextView = rootView.findViewById<TextView>(R.id.story_feedtitle)

        lifecycleScope.launchWhenCreated {
            viewModel.getLiveItem(_id).observe(this@ReaderFragment, androidx.lifecycle.Observer {
                rssItem = it

                rssItem?.let { rssItem ->
                    setViewTitle(rssItem)

                    rssItem.feedId?.let { feedId ->
                        feedTitleTextView.setOnClickListener {
                            findNavController().navigate(R.id.action_readerFragment_to_feedFragment, bundle {
                                putLong(ARG_FEED_ID, feedId)
                            })
                        }
                    }

                    feedTitleTextView.text = rssItem.feedDisplayTitle

                    rssItem.pubDate.let { pubDate ->
                        rssItem.author.let { author ->
                            when {
                                author == null && pubDate != null ->
                                    authorTextView.text = getString(R.string.on_date,
                                            pubDate.format(dateTimeFormat))
                                author != null && pubDate != null ->
                                    authorTextView.text = getString(R.string.by_author_on_date,
                                            // Must wrap author in unicode marks to ensure it formats
                                            // correctly in RTL
                                            unicodeWrap(author),
                                            pubDate.format(dateTimeFormat))
                                else -> authorTextView.visibility = View.GONE
                            }
                        }
                    }

                    // Update state of notification toggle
                    activity?.invalidateOptionsMenu()
                }
            })

            viewModel.getLiveImageText(_id, activity!!.maxImageSize(), urlClickListener()).observe(
                    this@ReaderFragment,
                    androidx.lifecycle.Observer {
                        bodyTextView.text = it
                    }
            )
        }
        return rootView
    }

    private fun setViewTitle(rssItem: FeedItemWithFeed) {
        if (rssItem.title.isEmpty()) {
            titleTextView.text = rssItem.plainTitle
        } else {
            titleTextView.text = toSpannedWithNoImages(
                    kodein,
                    StringReader(rssItem.title),
                    rssItem.feedUrl,
                    activity!!.maxImageSize(),
                    urlClickListener = urlClickListener()
            )
        }
    }

    override fun onSaveInstanceState(outState: Bundle) {
        rssItem?.storeInBundle(outState)
        super.onSaveInstanceState(outState)
    }

    override fun onCreateOptionsMenu(menu: Menu, inflater: MenuInflater) {
        inflater.inflate(R.menu.reader, menu)

        // Set intent
        rssItem?.let { rssItem ->

<<<<<<< HEAD
            val shareIntent = Intent(Intent.ACTION_SEND)
            shareIntent.type = "text/plain"
            shareIntent.putExtra(Intent.EXTRA_TEXT, rssItem.link)
            shareActionProvider.setShareIntent(shareIntent)

            // Show/Hide buttons
=======
            // Show/Hide enclosure
>>>>>>> 7d34102c
            menu.findItem(R.id.action_open_enclosure).isVisible = rssItem.enclosureLink != null
            menu.findItem(R.id.action_open_in_webview).isVisible = rssItem.link != null
            menu.findItem(R.id.action_open_in_browser).isVisible = rssItem.link != null
            // Add filename to tooltip
            if (rssItem.enclosureLink != null) {
                val filename = rssItem.enclosureFilename
                if (filename != null) {
                    menu.findItem(R.id.action_open_enclosure).title = filename
                }

            }
        }

        // Don't forget super call here
        super.onCreateOptionsMenu(menu, inflater)
    }

    override fun onOptionsItemSelected(menuItem: MenuItem): Boolean {
        return when (menuItem.itemId) {
            R.id.action_open_in_webview -> {
                // Open in web view
                rssItem?.let { rssItem ->
                    rssItem.link?.let { link ->
                        findNavController().navigate(
                                R.id.action_readerFragment_to_readerWebViewFragment,
                                bundle {
                                    putString(ARG_URL, link)
                                    putString(ARG_ENCLOSURE, rssItem.enclosureLink)
                                }
                        )
                    }
                }
                true
            }
            R.id.action_open_in_browser -> {
                val link = rssItem?.link
                if (link != null) {
                    context?.let { context ->
                        openLinkInBrowser(context, link)
                    }
                }

                true
            }
            R.id.action_open_enclosure -> {
                val link = rssItem?.enclosureLink
                if (link != null) {
                    context?.let { context ->
                        openLinkInBrowser(context, link)
                    }
                }

                true
            }
            R.id.action_mark_as_unread -> {
                lifecycleScope.launch {
                    viewModel.markAsRead(_id, unread = true)
                }
                true
            }
            R.id.action_share -> {
                rssItem?.link?.let { link ->
                    val shareIntent = Intent(Intent.ACTION_SEND)
                    shareIntent.type = "text/plain"
                    shareIntent.putExtra(Intent.EXTRA_TEXT, link)

                    startActivity(Intent.createChooser(shareIntent, getString(R.string.share)))
                }
                true
            }
            else -> super.onOptionsItemSelected(menuItem)
        }
    }
}

fun Fragment.unicodeWrap(text: String): String =
        BidiFormatter.getInstance(getLocale()).unicodeWrap(text)

fun Fragment.getLocale(): Locale? =
        context?.getLocale()

fun Context.unicodeWrap(text: String): String =
        BidiFormatter.getInstance(getLocale()).unicodeWrap(text)

fun Context.getLocale(): Locale =
        if (Build.VERSION.SDK_INT >= Build.VERSION_CODES.N) {
            resources.configuration.locales[0]
        } else {
            @Suppress("DEPRECATION")
            resources.configuration.locale
        }

fun Fragment.urlClickListener(): (link: String) -> Unit = { link ->
    context?.let { context ->
        val kodein: Kodein by closestKodein()
        val prefs: Prefs by kodein.instance()

        when (prefs.openLinksWith) {
            PREF_VAL_OPEN_WITH_WEBVIEW -> {
                findNavController().navigate(R.id.action_readerFragment_to_readerWebViewFragment, bundle {
                    putString(ARG_URL, link)
                })
            }
            else -> {
                openLinkInBrowser(context, link)
            }
        }
    }
}<|MERGE_RESOLUTION|>--- conflicted
+++ resolved
@@ -54,6 +54,7 @@
                     .withLocale(Locale.getDefault())
 
     private var _id: Long = ID_UNSET
+
     // All content contained in RssItem
     private var rssItem: FeedItemWithFeed? = null
     private lateinit var titleTextView: TextView
@@ -169,17 +170,7 @@
 
         // Set intent
         rssItem?.let { rssItem ->
-
-<<<<<<< HEAD
-            val shareIntent = Intent(Intent.ACTION_SEND)
-            shareIntent.type = "text/plain"
-            shareIntent.putExtra(Intent.EXTRA_TEXT, rssItem.link)
-            shareActionProvider.setShareIntent(shareIntent)
-
             // Show/Hide buttons
-=======
-            // Show/Hide enclosure
->>>>>>> 7d34102c
             menu.findItem(R.id.action_open_enclosure).isVisible = rssItem.enclosureLink != null
             menu.findItem(R.id.action_open_in_webview).isVisible = rssItem.link != null
             menu.findItem(R.id.action_open_in_browser).isVisible = rssItem.link != null
