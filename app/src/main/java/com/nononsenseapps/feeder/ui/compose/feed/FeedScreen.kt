--- conflicted
+++ resolved
@@ -296,11 +296,7 @@
 //                                    .fillMaxHeight()
 //                                    .padding(start = 4.dp)
                                     .fillMaxWidth()
-<<<<<<< HEAD
-                                    .aspectRatio(16.0f/9.0f)
-=======
                                     .aspectRatio(16.0f / 9.0f)
->>>>>>> 604c09ef
                             )
                         }
                     )
@@ -685,4 +681,4 @@
 )
 
 val FeedOrTag.isFeed
-    get() = id > ID_UNSET
+    get() = id > ID_UNSET